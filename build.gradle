/*
 * Copyright 2014 - 2016 Real Logic Ltd.
 *
 * Licensed under the Apache License, Version 2.0 (the "License");
 * you may not use this file except in compliance with the License.
 * You may obtain a copy of the License at
 *
 * http://www.apache.org/licenses/LICENSE-2.0
 *
 * Unless required by applicable law or agreed to in writing, software
 * distributed under the License is distributed on an "AS IS" BASIS,
 * WITHOUT WARRANTIES OR CONDITIONS OF ANY KIND, either express or implied.
 * See the License for the specific language governing permissions and
 * limitations under the License.
 */
apply plugin: 'java'
apply plugin: 'maven'
apply plugin: 'signing'
apply plugin: 'checkstyle'
apply plugin: 'eclipse'
apply plugin: 'osgi'


defaultTasks 'clean', 'build', 'install'

group = 'org.agrona'
version = '0.9.3-SNAPSHOT'
ext.isReleaseVersion = !version.endsWith("SNAPSHOT")

ext {
    if (!project.hasProperty('ossrhUsername')) {
        ossrhUsername = ''
    }

    if (!project.hasProperty('ossrhPassword')) {
        ossrhPassword = ''
    }
}

repositories {
    mavenCentral()
    maven {
        url "http://sevntu-checkstyle.github.com/sevntu.checkstyle/maven2"
    }
}

[compileJava, compileTestJava]*.options*.encoding = 'UTF-8'

compileJava {
    // Suppress warnings about using Unsafe and sun.misc
    options.compilerArgs << '-XDignore.symbol.file'
    options.fork = true
    options.forkOptions.executable = 'javac'

    sourceCompatibility = 1.8
    targetCompatibility = 1.8
}

def generatedDir = file("${buildDir}/generated-src")
sourceSets {
    generated.java.srcDir generatedDir
    agent
}

// Code Generation Configuration
compileGeneratedJava.dependsOn 'generatePrimitiveExpansions'
compileGeneratedJava.classpath += sourceSets.main.runtimeClasspath


task(generatePrimitiveExpansions, type: JavaExec) {
    main = 'org.agrona.generation.PrimitiveExpander'
    classpath = sourceSets.main.runtimeClasspath
    outputs.dir generatedDir
}

dependencies {
    checkstyle 'com.puppycrawl.tools:checkstyle:7.4'
    checkstyle 'com.github.sevntu.checkstyle:sevntu-checks:1.23.0'

    testCompile(
        'org.hamcrest:hamcrest-all:1.3',
        'junit:junit:4.12',
<<<<<<< HEAD
        'org.mockito:mockito-core:2.5.5',
        sourceSets.agent.output
        )
        
        
	agentCompile "net.bytebuddy:byte-buddy:1.6.0"
	agentCompile sourceSets.main.output
=======
        'org.mockito:mockito-core:2.6.8')
>>>>>>> 8a513916
}


checkstyle {
    configFile = new File(rootDir, 'config/checkstyle/checkstyle.xml')
    toolVersion = '7.4'
}

javadoc {
    title = '<h1>Agrona</h1>'
    options.bottom = '<i>Copyright &#169; 2014 - 2016 Real Logic Ltd. All Rights Reserved.</i>'
}

task sourcesJar(type: Jar) {
    classifier = 'sources'
    from sourceSets.main.allSource
    from sourceSets.generated.allSource
}

task javadocJar(type: Jar, dependsOn: javadoc) {
    classifier = 'javadoc'
    from javadoc.destinationDir
}


task agentJar(type: Jar) {
    classifier = 'agent'
    from sourceSets.agent.output
    exclude(buildDir.path + '/classes/main')
    manifest {
        attributes(
	        'Premain-Class': 'org.agrona.agent.BufferAlignmentAgent',
	        'Agent-Class': 'org.agrona.agent.BufferAlignmentAgent',
            'Can-Redefine-Classes' : 'true',
            'Can-Retransform-Classes' : 'true'
        )
    }
}

jar {
    from sourceSets.generated.output
}

signing {
    required { isReleaseVersion && gradle.taskGraph.hasTask("uploadArchives") }
    sign configurations.archives
}

artifacts {
    archives sourcesJar
    archives javadocJar
    archives agentJar
}

uploadArchives {
    repositories {
        mavenDeployer {
            beforeDeployment {
                MavenDeployment deployment -> signing.signPom(deployment)
            }

            repository(url: "https://oss.sonatype.org/service/local/staging/deploy/maven2/") {
                authentication(userName: ossrhUsername, password: ossrhPassword)
            }

            snapshotRepository(url: "https://oss.sonatype.org/content/repositories/snapshots/") {
                authentication(userName: ossrhUsername, password: ossrhPassword)
            }

            pom.project {
                name = 'agrona'
                packaging = 'pom'
                // optionally artifactId can be defined here
                description = 'High performance primitives and utility library.'
                url = 'https://github.com/real-logic/Agrona'

                scm {
                    connection = 'scm:git:https://github.com/real-logic/Agrona.git'
                    developerConnection = 'scm:git:https://github.com/real-logic/Agrona.git'
                    url = 'https://github.com/real-logic/Agrona.git'
                }

                licenses {
                    license {
                        name = 'The Apache License, Version 2.0'
                        url = 'http://www.apache.org/licenses/LICENSE-2.0.txt'
                    }
                }

                developers {
                    developer {
                        id = 'tmontgomery'
                        name = 'Todd L. Montgomery'
                        email = 'tmont@nard.net'
                        url = 'https://github.com/tmontgomery'
                    }
                    developer {
                        id = 'mjpt777'
                        name = 'Martin Thompson'
                        email = 'mjpt777@gmail.com'
                        url = 'https://github.com/mjpt777'
                    }
                    developer {
                        id = 'RichardWarburton'
                        name = 'Richard Warburton'
                        email = 'richard.warburton@gmail.com'
                        url = 'https://github.com/RichardWarburton'
                    }
                }
            }
        }
    }
}

task wrapper(type: Wrapper) {
    gradleVersion = '3.3'
    distributionType = 'ALL'
}<|MERGE_RESOLUTION|>--- conflicted
+++ resolved
@@ -80,17 +80,12 @@
     testCompile(
         'org.hamcrest:hamcrest-all:1.3',
         'junit:junit:4.12',
-<<<<<<< HEAD
-        'org.mockito:mockito-core:2.5.5',
+        'org.mockito:mockito-core:2.6.8',
         sourceSets.agent.output
         )
-        
-        
-	agentCompile "net.bytebuddy:byte-buddy:1.6.0"
-	agentCompile sourceSets.main.output
-=======
-        'org.mockito:mockito-core:2.6.8')
->>>>>>> 8a513916
+           
+	  agentCompile "net.bytebuddy:byte-buddy:1.6.0"
+	  agentCompile sourceSets.main.output
 }
 
 
